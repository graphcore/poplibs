--- conflicted
+++ resolved
@@ -7,20 +7,15 @@
                     unsigned strideY, unsigned strideX,
                     unsigned paddingY, unsigned paddingX,
                     unsigned numChannels, const std::string &dType) {
-<<<<<<< HEAD
+
   if (paddingY >= kernelSizeY) {
-    throw net_creation_error(
-      "Padding of height is greater than or equal to the kernel size"
-=======
-  if (padding >= kernelSize) {
     throw popnn::popnn_error(
       "Padding is greater than or equal to the kernel size"
->>>>>>> 7f8c738f
     );
   }
 
   if (paddingX >= kernelSizeX) {
-    throw net_creation_error(
+    throw popnn::popnn_error(
       "Padding of width is greater than or equal to the kernel size"
     );
   }

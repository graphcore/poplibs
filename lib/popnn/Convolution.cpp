--- conflicted
+++ resolved
@@ -1210,7 +1210,6 @@
       && (weights.dim(4) % 4 == 0) 
       && (activations.dim(3) % 4 == 0)) {
 
-<<<<<<< HEAD
     // Perform each element of the batch serially
     for (unsigned b = 0; b < batchSize; ++b) {
       forwardProg.add(winogradConvolution(graph, kernelSize, stride, padding,
@@ -1221,16 +1220,7 @@
                                           activations[b], resMethod, resIn));
     }
   } else {
-=======
-      forwardProg.add(winogradConvolution(graph, kernelSize, stride, padding, 
-                      in.dim(2), in.dim(1), outNumChans,
-                      winogradPatchSize, winogradPatchSize,
-                      nonLinearityType, dType, in, weights, biases,
-                      activations, resMethod, resIn));
-
-   } else {
-
->>>>>>> 582a2fc8
+
     // Calculate a set of partial sums of the convolutions.
     Tensor partials = graph.addTensor(partialType,
                                       {batchSize,
